#!/usr/bin/env bash

<<<<<<< HEAD
IMAGE=ghcr.io/model-driven-devops/mdd:1.2.0

=======
>>>>>>> b052efca
OPTIONS="--env ANSIBLE_PYTHON_INTERPRETER=/usr/bin/python3"
if [[ ! -z "$ANSIBLE_VAULT_PASSWORD_FILE" ]]; then
   OPTIONS="--env ANSIBLE_VAULT_PASSWORD_FILE=/tmp/vault.pw -v $ANSIBLE_VAULT_PASSWORD_FILE:/tmp/vault.pw"
fi

OPTION_LIST=( \
   "CML_HOST" \
   "CML_USERNAME" \
   "CML_PASSWORD" \
   "CML_LAB" \
   "CML_VERIFY_CERT" \
   "ANSIBLE_INVENTORY" \
   "NSO_URL" \
   "NSO_USERNAME" \
   "NSO_PASSWORD" \
   )

for OPTION in ${OPTION_LIST[*]}; do
   if [[ ! -z "${!OPTION}" ]]; then
      OPTIONS="$OPTIONS --env $OPTION=${!OPTION}"
   fi
done

<<<<<<< HEAD
while getopts ":sl" opt; do
  case $opt in
    s)
      docker run -it --rm -v $PWD:/ansible --env PWD="/ansible" --env USER="$USER" $OPTIONS $IMAGE /bin/bash
      exit
      ;;
    l)
      docker run -it --rm -v $PWD:/ansible --env PWD="/ansible" --env USER="$USER" $OPTIONS $IMAGE ansible-lint
      exit
      ;;
  esac
done

docker run -it --rm -v $PWD:/ansible --env PWD="/ansible" --env USER="$USER" $OPTIONS $IMAGE ansible-playbook "$@"
=======
docker run -it --rm -v $PWD:/ansible --env PWD="/ansible" --env USER="$USER" $OPTIONS ghcr.io/model-driven-devops/mdd:1.1.3 ansible-playbook "$@"
>>>>>>> b052efca
<|MERGE_RESOLUTION|>--- conflicted
+++ resolved
@@ -1,10 +1,7 @@
 #!/usr/bin/env bash
 
-<<<<<<< HEAD
 IMAGE=ghcr.io/model-driven-devops/mdd:1.2.0
 
-=======
->>>>>>> b052efca
 OPTIONS="--env ANSIBLE_PYTHON_INTERPRETER=/usr/bin/python3"
 if [[ ! -z "$ANSIBLE_VAULT_PASSWORD_FILE" ]]; then
    OPTIONS="--env ANSIBLE_VAULT_PASSWORD_FILE=/tmp/vault.pw -v $ANSIBLE_VAULT_PASSWORD_FILE:/tmp/vault.pw"
@@ -28,7 +25,6 @@
    fi
 done
 
-<<<<<<< HEAD
 while getopts ":sl" opt; do
   case $opt in
     s)
@@ -42,7 +38,4 @@
   esac
 done
 
-docker run -it --rm -v $PWD:/ansible --env PWD="/ansible" --env USER="$USER" $OPTIONS $IMAGE ansible-playbook "$@"
-=======
-docker run -it --rm -v $PWD:/ansible --env PWD="/ansible" --env USER="$USER" $OPTIONS ghcr.io/model-driven-devops/mdd:1.1.3 ansible-playbook "$@"
->>>>>>> b052efca
+docker run -it --rm -v $PWD:/ansible --env PWD="/ansible" --env USER="$USER" $OPTIONS $IMAGE ansible-playbook "$@"