--- conflicted
+++ resolved
@@ -1,11 +1,7 @@
 collections:
   - name: https://github.com/ciscodevnet/ansible-cml.git
     type: git
-<<<<<<< HEAD
-  - name: https://github.com/model-driven-devops/ansible-mdd.git,jk-dev
-=======
   - name: https://github.com/model-driven-devops/ansible-mdd.git,1.2.2
->>>>>>> 798563af
     type: git
   - name: https://github.com/model-driven-devops/ansible-nso.git
     type: git
